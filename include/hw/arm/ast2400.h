--- conflicted
+++ resolved
@@ -16,14 +16,9 @@
 #include "hw/intc/aspeed_vic.h"
 #include "hw/misc/aspeed_scu.h"
 #include "hw/timer/aspeed_timer.h"
-<<<<<<< HEAD
-#include "hw/net/cadence_gem.h"
-#include "hw/i2c/aspeed_i2c.h"
-=======
 #include "hw/i2c/aspeed_i2c.h"
 #include "hw/ssi/aspeed_smc.h"
 #include "hw/net/ftgmac100.h"
->>>>>>> b90ccab7
 
 typedef struct AST2400State {
     /*< private >*/
@@ -35,17 +30,11 @@
     MemoryRegion iomem;
     AspeedVICState vic;
     AspeedTimerCtrlState timerctrl;
-<<<<<<< HEAD
-    CadenceGEMState    gem;
-    AspeedSCUState scu;
-    AspeedI2CState i2c;
-=======
     AspeedI2CState i2c;
     AspeedSCUState scu;
     AspeedSMCState smc;
     AspeedSMCState spi;
     Ftgmac100State ftgmac100;
->>>>>>> b90ccab7
 } AST2400State;
 
 #define TYPE_AST2400 "ast2400"
